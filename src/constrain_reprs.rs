--- conflicted
+++ resolved
@@ -87,12 +87,8 @@
         }
 
         unif::Expr::ArrayOp(rep_var, _, status, _)
-<<<<<<< HEAD
-        | unif::Expr::IoOp(rep_var, mutation::IoOp::Output(_, status, _)) => {
-=======
-        | unif::Expr::IoOp(rep_var, mutation::IoOp::Output(status, _))
+        | unif::Expr::IoOp(rep_var, mutation::IoOp::Output(_, status, _))
         | unif::Expr::Panic(_, rep_var, status, _) => {
->>>>>>> 1ab5f68b
             constrain_var(params, internal, *rep_var, status.mutated_cond.clone())
         }
 
