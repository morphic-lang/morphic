--- conflicted
+++ resolved
@@ -9,33 +9,22 @@
 use crate::util::id_vec::IdVec;
 
 pub fn split_custom_types(program: &first_ord::Program) -> anon::Program {
-<<<<<<< HEAD
     let boxed_variants = find_boxed_variants(&program.custom_types);
 
     let custom_types = program.custom_types.map(|custom, typedef| {
-        if typedef.variants.len() == 1 {
-            // TODO: As an optimization, we might actually be able to eliminate boxing here in all
-            // cases.
-            trans_content_type(
-                boxed_variants[custom][first_ord::VariantId(0)],
-                &typedef.variants[first_ord::VariantId(0)],
-            )
-        } else {
-            anon::Type::Variants(trans_variants(&boxed_variants[custom], &typedef.variants))
+        match typedef.variants.len() {
+            0 => anon::Type::Tuple(vec![]),
+            1 => {
+                // TODO: As an optimization, we might actually be able to eliminate boxing here in all
+                // cases.
+                trans_content_type(
+                    boxed_variants[custom][first_ord::VariantId(0)],
+                    &typedef.variants[first_ord::VariantId(0)],
+                )
+            }
+            _ => anon::Type::Variants(trans_variants(&boxed_variants[custom], &typedef.variants)),
         }
     });
-=======
-    let custom_types = program
-        .custom_types
-        .map(|_, typedef| match typedef.variants.len() {
-            // Past this pass, variant/sum types will always be compiled to include a discriminant
-            // tag, even if they have 0 or 1 cases.  To avoid introducing spurious discriminant
-            // tags, we avoid creating variant types with 0 or 1 cases.
-            0 => anon::Type::Tuple(vec![]),
-            1 => trans_content_type(&typedef.variants[first_ord::VariantId(0)]),
-            _ => anon::Type::Variants(trans_variants(&typedef.variants)),
-        });
->>>>>>> 1ab5f68b
 
     let funcs = program.funcs.map(|_, func_def| anon::FuncDef {
         purity: func_def.purity,
@@ -173,34 +162,8 @@
     expr: &first_ord::Expr,
 ) -> anon::Expr {
     match expr {
-<<<<<<< HEAD
-        first_ord::Expr::ArithOp(first_ord::ArithOp::Op(num_type, op, left, right)) => {
-            anon::Expr::ArithOp(anon::ArithOp::Op(
-                *num_type,
-                *op,
-                Box::new(trans_expr(typedefs, boxed_variants, left)),
-                Box::new(trans_expr(typedefs, boxed_variants, right)),
-            ))
-        }
-
-        first_ord::Expr::ArithOp(first_ord::ArithOp::Cmp(num_type, cmp, left, right)) => {
-            anon::Expr::ArithOp(anon::ArithOp::Cmp(
-                *num_type,
-                *cmp,
-                Box::new(trans_expr(typedefs, boxed_variants, left)),
-                Box::new(trans_expr(typedefs, boxed_variants, right)),
-            ))
-        }
-
-        first_ord::Expr::ArithOp(first_ord::ArithOp::Negate(num_type, body)) => {
-            anon::Expr::ArithOp(anon::ArithOp::Negate(
-                *num_type,
-                Box::new(trans_expr(typedefs, boxed_variants, body)),
-            ))
-=======
         first_ord::Expr::Intrinsic(intr, arg) => {
-            anon::Expr::Intrinsic(*intr, Box::new(trans_expr(typedefs, arg)))
->>>>>>> 1ab5f68b
+            anon::Expr::Intrinsic(*intr, Box::new(trans_expr(typedefs, boxed_variants, arg)))
         }
 
         first_ord::Expr::ArrayOp(first_ord::ArrayOp::Item(item_type, array, index)) => {
@@ -243,39 +206,13 @@
 
         first_ord::Expr::IoOp(first_ord::IoOp::Input) => anon::Expr::IoOp(anon::IoOp::Input),
 
-<<<<<<< HEAD
         first_ord::Expr::IoOp(first_ord::IoOp::Output(output)) => anon::Expr::IoOp(
             anon::IoOp::Output(Box::new(trans_expr(typedefs, boxed_variants, output))),
-=======
-        first_ord::Expr::IoOp(first_ord::IoOp::Output(output)) => {
-            anon::Expr::IoOp(anon::IoOp::Output(Box::new(trans_expr(typedefs, output))))
-        }
+        ),
 
         first_ord::Expr::Panic(ret_type, message) => anon::Expr::Panic(
             trans_type(ret_type),
-            Box::new(trans_expr(typedefs, message)),
-        ),
-
-        first_ord::Expr::Ctor(type_id, variant, content) => anon::Expr::WrapCustom(
-            *type_id,
-            // It's impossible to construct a variant with 0 cases, so we don't need to handle that
-            // case even though it uses a different type representation in the transformed AST.
-            if typedefs[type_id].variants.len() != 1 {
-                Box::new(anon::Expr::WrapVariant(
-                    trans_variants(&typedefs[type_id].variants),
-                    *variant,
-                    Box::new(match content {
-                        Some(content) => trans_expr(typedefs, content),
-                        None => anon::Expr::Tuple(Vec::new()),
-                    }),
-                ))
-            } else {
-                Box::new(match content {
-                    Some(content) => trans_expr(typedefs, content),
-                    None => anon::Expr::Tuple(Vec::new()),
-                })
-            },
->>>>>>> 1ab5f68b
+            Box::new(trans_expr(typedefs, boxed_variants, message)),
         ),
 
         first_ord::Expr::Ctor(type_id, variant, content) => {
@@ -298,6 +235,8 @@
 
             anon::Expr::WrapCustom(
                 *type_id,
+                // It's impossible to construct a variant with 0 cases, so we don't need to handle that
+                // case even though it uses a different type representation in the transformed AST.
                 if typedefs[type_id].variants.len() != 1 {
                     Box::new(anon::Expr::WrapVariant(
                         trans_variants(&boxed_variants[type_id], &typedefs[type_id].variants),
@@ -394,7 +333,6 @@
                 .map(|item| trans_pattern(typedefs, boxed_variants, item))
                 .collect(),
         ),
-<<<<<<< HEAD
         first_ord::Pattern::Ctor(type_id, variant, content) => {
             let content_trans = match content {
                 Some(content) => trans_pattern(typedefs, boxed_variants, content),
@@ -415,6 +353,8 @@
 
             anon::Pattern::Custom(
                 *type_id,
+                // It's impossible to match on a variant with 0 cases, so we don't need to handle that
+                // case even though it uses a different type representation in the transformed AST.
                 if typedefs[type_id].variants.len() != 1 {
                     Box::new(anon::Pattern::Variant(
                         trans_variants(&boxed_variants[type_id], &typedefs[type_id].variants),
@@ -426,28 +366,6 @@
                 },
             )
         }
-=======
-        first_ord::Pattern::Ctor(type_id, variant, content) => anon::Pattern::Custom(
-            *type_id,
-            // It's impossible to match on a variant with 0 cases, so we don't need to handle that
-            // case even though it uses a different type representation in the transformed AST.
-            if typedefs[type_id].variants.len() != 1 {
-                Box::new(anon::Pattern::Variant(
-                    trans_variants(&typedefs[type_id].variants),
-                    *variant,
-                    Box::new(match content {
-                        Some(content) => trans_pattern(typedefs, content),
-                        None => anon::Pattern::Tuple(Vec::new()),
-                    }),
-                ))
-            } else {
-                Box::new(match content {
-                    Some(content) => trans_pattern(typedefs, content),
-                    None => anon::Pattern::Tuple(Vec::new()),
-                })
-            },
-        ),
->>>>>>> 1ab5f68b
         first_ord::Pattern::BoolConst(val) => anon::Pattern::BoolConst(*val),
         first_ord::Pattern::ByteConst(val) => anon::Pattern::ByteConst(*val),
         first_ord::Pattern::IntConst(val) => anon::Pattern::IntConst(*val),
