--- conflicted
+++ resolved
@@ -303,16 +303,8 @@
             s.arrow_set(me, F_ARR_LEN, new_len);
             s.buf_set(s.arrow(me, F_ARR_DATA), old_len, s.arg(1));
 
-<<<<<<< HEAD
-        s.arrow_set(me, F_LEN, new_len);
-
-        let item = s.buf_get(s.arrow(me, F_DATA), new_len);
-        s.ret(s.make_tup(&[rc, item]))
-    }
-=======
             s.ret(me);
         }
->>>>>>> fb131a2e
 
         // define 'pop'
         {
@@ -322,6 +314,8 @@
             s.call_void(self.bounds_check, &[me, s.i64(0)]);
             let len = s.arrow(me, F_ARR_LEN);
             let new_len = s.sub(len, s.i64(1));
+
+            s.arrow_set(me, F_ARR_LEN, new_len);
 
             let item = s.buf_get(s.arrow(me, F_ARR_DATA), new_len);
             s.ret(s.make_tup(&[me, item]))
