#![allow(dead_code)]

pub mod cli;
pub mod file_cache;
pub mod progress_ui;
pub mod pseudoprocess;

#[macro_use]
mod util;

mod builtins;

mod data;
mod intrinsic_config;
mod pretty_print;

mod lex;

lalrpop_mod!(parse);

mod parse_error;
mod report_error;

mod resolve;

mod check_purity;

mod report_type;
mod type_infer;

mod check_exhaustive;
mod report_pattern;

mod check_main;

mod monomorphize;

mod shield_functions;

mod lambda_lift;

mod annot_closures;

mod closure_specialize;

mod lower_closures;

mod typecheck_first_order;

mod split_custom_types;

mod flatten;

// Abstract interpretation utilities
mod alias_spec_flag;
mod field_path;
mod fixed_point;
mod mutation_status;
mod stack_path;

mod annot_aliases;

mod annot_mutation;

// new passes

mod annot_fates;

mod specialize_aliases;

mod annot_modes;

mod rc_specialize;

// end new passes

mod unify_reprs;

mod constrain_reprs;

mod specialize_reprs;

mod tail_call_elim;

mod lower_structures;

mod interpreter;

mod llvm_gen;

#[cfg(test)]
mod test;

use lalrpop_util::lalrpop_mod;
use std::fs;
use std::io;
use std::path::Path;

#[derive(Debug)]
enum ErrorKind {
    ResolveFailed(resolve::Error),
    PurityCheckFailed(check_purity::Error),
    TypeInferFailed(type_infer::Error),
    CheckExhaustiveFailed(check_exhaustive::Error),
    CheckMainFailed(check_main::Error),
    CreateArtifactsFailed(io::Error),
    WriteIrFailed(io::Error),
    LlvmGenFailed(llvm_gen::Error),
    WaitChildFailed(io::Error),
    ChildFailed { exit_status: Option<i32> },
}

// This type is separate from 'ErrorKind' because enums cannot have private variants, and we don't
// want to expose the internal compiler error types appearing in the variants of 'ErrorKind'.
#[derive(Debug)]
pub struct Error {
    kind: ErrorKind,
}

impl From<ErrorKind> for Error {
    fn from(kind: ErrorKind) -> Self {
        Error { kind }
    }
}

impl Error {
    pub fn report(
        &self,
        dest: &mut impl io::Write,
        files: &file_cache::FileCache,
    ) -> io::Result<()> {
        use ErrorKind::*;
        match &self.kind {
            ResolveFailed(err) => err.report(dest, files),
            PurityCheckFailed(err) => err.report(dest, files),
            TypeInferFailed(err) => err.report(dest, files),
            CheckExhaustiveFailed(err) => err.report(dest, files),
            CheckMainFailed(err) => writeln!(dest, "{}", err),
            CreateArtifactsFailed(err) => {
                writeln!(dest, "Could not create artifacts directory: {}", err)
            }
            WriteIrFailed(err) => writeln!(
                dest,
                "Could not write intermediate representation artifacts: {}",
                err
            ),
            LlvmGenFailed(err) => writeln!(dest, "{}", err),
            WaitChildFailed(err) => writeln!(dest, "Could not execute compiled program: {}", err),
            ChildFailed {
                exit_status: Some(_),
            } => {
                // When the child program fails with an exit code, it presumably displays its own
                // error message.
                Ok(())
            }
            ChildFailed { exit_status: None } => writeln!(
                dest,
                "Program terminated due to signal.  This probably indicates a SIGTERM or segfault."
            ),
        }
    }

    pub fn exit_status(&self) -> i32 {
        match &self.kind {
            &ErrorKind::ChildFailed {
                exit_status: Some(status),
            } => status,
            _ => 1,
        }
    }
}

pub fn handle_config(config: cli::Config, files: &mut file_cache::FileCache) -> Result<(), Error> {
    match config {
        cli::Config::RunConfig(run_config) => {
            let child = run(run_config, files)?;
            let exit_status = child.wait().map_err(ErrorKind::WaitChildFailed)?;
            match exit_status {
                pseudoprocess::ExitStatus::Success => Ok(()),
                pseudoprocess::ExitStatus::Failure(exit_status) => {
                    Err(ErrorKind::ChildFailed { exit_status }.into())
                }
            }
        }

        cli::Config::BuildConfig(build_config) => build(build_config, files),
    }
}

pub fn run(
    config: cli::RunConfig,
    files: &mut file_cache::FileCache,
) -> Result<pseudoprocess::Child, Error> {
    let lowered = compile(
        &config.src_path,
        &[],
        None,
        cli::SpecializationMode::Specialize,
        files,
        progress_ui::ProgressMode::Hidden,
    )?;

    match config.mode {
        cli::RunMode::Compile { valgrind } => {
            Ok(llvm_gen::run(config.stdio, lowered, valgrind).map_err(ErrorKind::LlvmGenFailed)?)
        }
        cli::RunMode::Interpret => Ok(interpreter::interpret(config.stdio, lowered)),
    }
}

pub fn build(config: cli::BuildConfig, files: &mut file_cache::FileCache) -> Result<(), Error> {
    let lowered = compile(
        &config.src_path,
        &config.profile_syms,
        config.artifact_dir.as_ref(),
        config.defunc_mode,
        files,
        config.progress,
    )?;

    Ok(llvm_gen::build(lowered, &config).map_err(ErrorKind::LlvmGenFailed)?)
}

fn compile(
    src_path: &Path,
    profile_syms: &[cli::SymbolName],
    artifact_dir: Option<&cli::ArtifactDir>,
    defunc_mode: cli::SpecializationMode,
    files: &mut file_cache::FileCache,
    progress: progress_ui::ProgressMode,
) -> Result<data::low_ast::Program, Error> {
    let resolved = resolve::resolve_program(files, src_path, profile_syms)
        .map_err(ErrorKind::ResolveFailed)?;
    // Check obvious errors and infer types
    check_purity::check_purity(&resolved).map_err(ErrorKind::PurityCheckFailed)?;
    let typed = type_infer::type_infer(resolved).map_err(ErrorKind::TypeInferFailed)?;
    check_exhaustive::check_exhaustive(&typed).map_err(ErrorKind::CheckExhaustiveFailed)?;
    check_main::check_main(&typed).map_err(ErrorKind::CheckMainFailed)?;

    // Ensure clean artifacts directory, if applicable
    if let Some(artifact_dir) = artifact_dir {
        fs::remove_dir_all(&artifact_dir.dir_path).map_err(ErrorKind::CreateArtifactsFailed)?;
        fs::create_dir(&artifact_dir.dir_path).map_err(ErrorKind::CreateArtifactsFailed)?;
    }

    if let Some(artifact_dir) = artifact_dir {
        let mut out_file = fs::File::create(artifact_dir.artifact_path("typed.sml"))
            .map_err(ErrorKind::WriteIrFailed)?;

        pretty_print::typed::write_program(&mut out_file, &typed)
            .map_err(ErrorKind::WriteIrFailed)?;
    }

    let mono = monomorphize::monomorphize(typed);

    let shielded = shield_functions::shield_functions(mono);

    let lifted = lambda_lift::lambda_lift(shielded);

    let annot = annot_closures::annot_closures(
        lifted,
        defunc_mode,
        progress_ui::bar(progress, "annot_closures"),
    );

    let special = closure_specialize::closure_specialize(
        annot,
        progress_ui::bar(progress, "closure_specialize"),
    );
    closure_specialize::check_patterns(&special);

    let first_order =
        lower_closures::lower_closures(special, progress_ui::bar(progress, "lower_closures"));

    typecheck_first_order::typecheck(&first_order);

<<<<<<< HEAD
    let split = split_custom_types::split_custom_types(
        &first_order,
        progress_ui::bar(progress, "split_custom_types"),
    );
=======
    if let Some(artifact_dir) = artifact_dir {
        let mut out_file = fs::File::create(artifact_dir.artifact_path("first_order.sml"))
            .map_err(ErrorKind::WriteIrFailed)?;

        pretty_print::first_order::write_program(&mut out_file, &first_order)
            .map_err(ErrorKind::WriteIrFailed)?;
    }

    let split = split_custom_types::split_custom_types(&first_order);
>>>>>>> 660e9fc2

    let flat = flatten::flatten(split, progress_ui::bar(progress, "flatten"));

    let alias_annot =
        annot_aliases::annot_aliases(flat, progress_ui::bar(progress, "annot_aliases"));

    let mut_annot =
        annot_mutation::annot_mutation(alias_annot, progress_ui::bar(progress, "annot_mutation"));

    let fate_annot = annot_fates::annot_fates(mut_annot, progress_ui::bar(progress, "annot_fates"));

    let alias_spec = specialize_aliases::specialize_aliases(
        fate_annot,
        progress_ui::bar(progress, "specialize_aliases"),
    );

    let mode_annot =
        annot_modes::annot_modes(alias_spec, progress_ui::bar(progress, "annot_modes"));

    let rc_spec =
        rc_specialize::rc_specialize(mode_annot, progress_ui::bar(progress, "rc_specialize"));

    let repr_unified = unify_reprs::unify_reprs(rc_spec, progress_ui::bar(progress, "unify_reprs"));

    let repr_constrained = constrain_reprs::constrain_reprs(
        repr_unified,
        progress_ui::bar(progress, "constrain_reprs"),
    );

    let repr_specialized = specialize_reprs::specialize_reprs(
        repr_constrained,
        progress_ui::bar(progress, "specialize_reprs"),
    );

    if let Some(artifact_dir) = artifact_dir {
        let mut out_file = fs::File::create(artifact_dir.artifact_path("repr-spec-ir"))
            .map_err(ErrorKind::WriteIrFailed)?;

        pretty_print::repr_specialized::write_program(&mut out_file, &repr_specialized)
            .map_err(ErrorKind::WriteIrFailed)?;
    }

    let tail_rec = tail_call_elim::tail_call_elim(
        repr_specialized.clone(),
        progress_ui::bar(progress, "tail_call_elim"),
    );

    let lowered = lower_structures::lower_structures(
        tail_rec,
        progress_ui::bar(progress, "lower_structures"),
    );

    if let Some(artifact_dir) = artifact_dir {
        let mut out_file = fs::File::create(artifact_dir.artifact_path("low-ir"))
            .map_err(ErrorKind::WriteIrFailed)?;

        pretty_print::low::write_program(&mut out_file, &lowered)
            .map_err(ErrorKind::WriteIrFailed)?;
    }

    Ok(lowered)
}<|MERGE_RESOLUTION|>--- conflicted
+++ resolved
@@ -274,22 +274,18 @@
 
     typecheck_first_order::typecheck(&first_order);
 
-<<<<<<< HEAD
+    if let Some(artifact_dir) = artifact_dir {
+        let mut out_file = fs::File::create(artifact_dir.artifact_path("first_order.sml"))
+            .map_err(ErrorKind::WriteIrFailed)?;
+
+        pretty_print::first_order::write_program(&mut out_file, &first_order)
+            .map_err(ErrorKind::WriteIrFailed)?;
+    }
+
     let split = split_custom_types::split_custom_types(
         &first_order,
         progress_ui::bar(progress, "split_custom_types"),
     );
-=======
-    if let Some(artifact_dir) = artifact_dir {
-        let mut out_file = fs::File::create(artifact_dir.artifact_path("first_order.sml"))
-            .map_err(ErrorKind::WriteIrFailed)?;
-
-        pretty_print::first_order::write_program(&mut out_file, &first_order)
-            .map_err(ErrorKind::WriteIrFailed)?;
-    }
-
-    let split = split_custom_types::split_custom_types(&first_order);
->>>>>>> 660e9fc2
 
     let flat = flatten::flatten(split, progress_ui::bar(progress, "flatten"));
 
